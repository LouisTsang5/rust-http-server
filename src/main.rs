mod filecache;
mod fswatcher;
mod getopt;
mod http;
mod log;
mod requestmap;
mod teewriter;
mod util;

use filecache::FileCache;
use fswatcher::setup_fs_watcher;
use getopt::getopt;
use http::handle_connection;
use log::LogLevel;
use requestmap::RequestMap;
use std::{env, path::PathBuf, sync::Arc};
<<<<<<< HEAD
use tokio::{
    fs::read_to_string,
    io::AsyncWriteExt,
    net::TcpListener,
    select,
    task::{self},
};
=======
use tokio::{fs::read_to_string, net::TcpListener, task};
>>>>>>> 8a7683fc
use util::fmt_size;

// Constants
const BUFF_INIT_SIZE: usize = 1024; // Referencial init buffer size of all program buffers. All buffers are initialized using multiples of this value.
const DEFAULT_PORT: u16 = 3006;
const DEFAULT_FILE_CACHE_SIZE: usize = 100 * 1024 * 1024;
const DEFAULT_LOG_LEVEL: LogLevel = LogLevel::Info;
const RES_ROOT_FOLDER: &str = "res";
const REQ_MAP_FILE: &str = "map.txt";
const ENV_ARG_PORT_KEY: &str = "p";
const ENV_ARG_FILE_ROOT_KEY: &str = "f";
const ENV_ARG_FILE_CACHE_SIZE_KEY: &str = "c";
const ENV_ARG_LOG_LEVEL_KEY: &str = "l";
log_ctx!("Main");

struct Config {
    file_root: PathBuf,
    port: u16,
    file_cache_size: usize,
    log_level: LogLevel,
}

fn get_config() -> Result<Config, Box<dyn std::error::Error>> {
    let args = getopt()?;

    // get port
    let port = match args.get(ENV_ARG_PORT_KEY) {
        Some(p) => match p {
            Some(p) => match p.parse::<u16>() {
                Ok(p) => p,
                Err(e) => return Err(format!("Invalid port: {}", e).into()),
            },
            None => DEFAULT_PORT,
        },
        None => DEFAULT_PORT,
    };

    // get file root
    let file_root = match args.get(ENV_ARG_FILE_ROOT_KEY) {
        Some(f) => match f {
            Some(f) => PathBuf::from(f),
            None => env::current_dir()?,
        },
        None => env::current_dir()?,
    };

    // get file cache size
    let file_cache_size = match args.get(ENV_ARG_FILE_CACHE_SIZE_KEY) {
        Some(c) => match c {
            Some(c) => match c.parse::<usize>() {
                Ok(c) => c * 1024,
                Err(e) => return Err(format!("Invalid cache size: {}", e).into()),
            },
            None => DEFAULT_FILE_CACHE_SIZE,
        },
        None => DEFAULT_FILE_CACHE_SIZE,
    };

    // get log level
    let log_level = match args.get(ENV_ARG_LOG_LEVEL_KEY) {
        Some(l) => match l {
            Some(l) => LogLevel::from(l),
            None => DEFAULT_LOG_LEVEL,
        },
        None => DEFAULT_LOG_LEVEL,
    };

    Ok(Config {
        file_root,
        port,
        file_cache_size,
        log_level,
    })
}

async fn _main() -> Result<(), Box<dyn std::error::Error>> {
    // Get config
    let config = get_config()?;

    // Set log level
    log::set_log_level(config.log_level)?;

    // Log config
    info!(
        "Config:\nport -> {}\nfile root -> {}\nfile cache size -> {}\nlog level -> {}",
        config.port,
        config.file_root.display(),
        fmt_size(config.file_cache_size),
        config.log_level
    );

    // Construct file cache
    let file_cache = FileCache::new(Some(config.file_cache_size));

    // Derive res root folder
    let res_root = config.file_root.join(RES_ROOT_FOLDER);

    // Construct request map if exists
    let request_map = match read_to_string(REQ_MAP_FILE).await {
        Ok(map_file) => {
            let map = RequestMap::parse_str(&map_file)?;
            info!("Map loaded\n{}", &map);
            Some(map)
        }
        Err(e) => match e.kind() {
            std::io::ErrorKind::NotFound => {
                info!("No map file found. Starting without request map...");
                None
            }
            _ => return Err(e.into()),
        },
    };

    // Construct socket
    let sockaddr = format!("0.0.0.0:{}", config.port);
    let listener = TcpListener::bind(&sockaddr).await?;
    info!("socket binded @{}", &sockaddr);

    // Construct context for main loop
    let ctx = Arc::new((file_cache, request_map, res_root));

    // Watcher event
    let watcher_handle = setup_fs_watcher(ctx.clone())?;
    tokio::pin!(watcher_handle); // pin handle in order for main loop to poll it

    // Main loop
    loop {
<<<<<<< HEAD
        // Select between watcher error and listener connection
        let conn = select! {
            res = &mut watcher_handle => Err(res?.unwrap_err()),
            conn = listener.accept() => Ok(conn),
        }?;

        // Accept connection
        let (mut stream, addr) = match conn {
=======
        let (stream, addr) = match listener.accept().await {
>>>>>>> 8a7683fc
            Err(e) => {
                error!("Client connection error: {}", e);
                continue;
            }
            Ok(s) => s,
        };
        debug!("connection from: {}", &addr);
        let ctx: Arc<(FileCache, Option<RequestMap>, PathBuf)> = ctx.clone();
        task::spawn(async move {
            let (f_cache, req_map, res_root) = &*ctx;
            let req_map = req_map.as_ref();
            if let Err(e) = handle_connection(&addr, stream, res_root, f_cache, req_map).await {
                error!("Error: {}, {}", &addr, e);
            }
            debug!("connection closed for {}", &addr);
        });
    }
}

#[tokio::main(flavor = "multi_thread")]
async fn main() {
    if let Err(e) = _main().await {
        error!("{}", e);
    }
}<|MERGE_RESOLUTION|>--- conflicted
+++ resolved
@@ -14,7 +14,6 @@
 use log::LogLevel;
 use requestmap::RequestMap;
 use std::{env, path::PathBuf, sync::Arc};
-<<<<<<< HEAD
 use tokio::{
     fs::read_to_string,
     io::AsyncWriteExt,
@@ -22,9 +21,6 @@
     select,
     task::{self},
 };
-=======
-use tokio::{fs::read_to_string, net::TcpListener, task};
->>>>>>> 8a7683fc
 use util::fmt_size;
 
 // Constants
@@ -152,7 +148,6 @@
 
     // Main loop
     loop {
-<<<<<<< HEAD
         // Select between watcher error and listener connection
         let conn = select! {
             res = &mut watcher_handle => Err(res?.unwrap_err()),
@@ -161,9 +156,6 @@
 
         // Accept connection
         let (mut stream, addr) = match conn {
-=======
-        let (stream, addr) = match listener.accept().await {
->>>>>>> 8a7683fc
             Err(e) => {
                 error!("Client connection error: {}", e);
                 continue;
